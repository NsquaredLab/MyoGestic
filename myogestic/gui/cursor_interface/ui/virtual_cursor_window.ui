--- conflicted
+++ resolved
@@ -18,16 +18,12 @@
     <rect>
      <x>20</x>
      <y>10</y>
-     <width>381</width>
-     <height>602</height>
+     <width>371</width>
+     <height>601</height>
     </rect>
    </property>
    <property name="currentIndex">
-<<<<<<< HEAD
-    <number>2</number>
-=======
     <number>0</number>
->>>>>>> ff1d6fee
    </property>
    <widget class="QWidget" name="taskMappingTab">
     <attribute name="title">
@@ -529,7 +525,7 @@
      <item row="3" column="0">
       <widget class="QPushButton" name="streamingPushButton">
        <property name="text">
-        <string>Start Reference Streaming</string>
+        <string>Start Streaming</string>
        </property>
        <property name="checkable">
         <bool>true</bool>
@@ -538,274 +534,6 @@
         <bool>false</bool>
        </property>
       </widget>
-     </item>
-    </layout>
-   </widget>
-   <widget class="QWidget" name="tab">
-    <attribute name="title">
-     <string>Stimulation settings</string>
-    </attribute>
-    <layout class="QGridLayout" name="gridLayout_13">
-     <item row="2" column="0">
-      <widget class="QGroupBox" name="stimStreamGroupBox">
-       <property name="title">
-        <string>Stimulation external streaming</string>
-       </property>
-       <layout class="QGridLayout" name="gridLayout_12">
-        <item row="4" column="0" colspan="3">
-         <widget class="QPushButton" name="externalDeviceConnectPushButton">
-          <property name="enabled">
-           <bool>true</bool>
-          </property>
-          <property name="text">
-           <string>Connect</string>
-          </property>
-          <property name="checkable">
-           <bool>true</bool>
-          </property>
-         </widget>
-        </item>
-        <item row="0" column="1">
-         <spacer name="horizontalSpacer">
-          <property name="orientation">
-           <enum>Qt::Orientation::Horizontal</enum>
-          </property>
-          <property name="sizeHint" stdset="0">
-           <size>
-            <width>40</width>
-            <height>20</height>
-           </size>
-          </property>
-         </spacer>
-        </item>
-        <item row="6" column="0" colspan="3">
-         <widget class="QPushButton" name="externalDeviceStreamPushButton">
-          <property name="text">
-           <string>Stream</string>
-          </property>
-          <property name="checkable">
-           <bool>true</bool>
-          </property>
-         </widget>
-        </item>
-        <item row="1" column="1">
-         <spacer name="horizontalSpacer_2">
-          <property name="orientation">
-           <enum>Qt::Orientation::Horizontal</enum>
-          </property>
-          <property name="sizeHint" stdset="0">
-           <size>
-            <width>40</width>
-            <height>20</height>
-           </size>
-          </property>
-         </spacer>
-        </item>
-        <item row="0" column="2">
-         <widget class="QLineEdit" name="externalDeviceIPLineEdit">
-          <property name="text">
-           <string>192.168.14.10</string>
-          </property>
-         </widget>
-        </item>
-        <item row="0" column="0">
-         <widget class="QLabel" name="label_25">
-          <property name="text">
-           <string>Ext. IP</string>
-          </property>
-         </widget>
-        </item>
-        <item row="1" column="0">
-         <widget class="QLabel" name="label_26">
-          <property name="text">
-           <string>Ext. Port</string>
-          </property>
-         </widget>
-        </item>
-        <item row="1" column="2">
-         <widget class="QLineEdit" name="externalDevicePortLineEdit">
-          <property name="text">
-           <string>12345</string>
-          </property>
-         </widget>
-        </item>
-        <item row="3" column="0" colspan="3">
-         <widget class="QPushButton" name="externalDeviceConfigurePushButton">
-          <property name="text">
-           <string>Configure connection</string>
-          </property>
-          <property name="checkable">
-           <bool>true</bool>
-          </property>
-          <property name="checked">
-           <bool>false</bool>
-          </property>
-         </widget>
-        </item>
-       </layout>
-      </widget>
-     </item>
-     <item row="1" column="0">
-      <widget class="QGroupBox" name="stimPulseParamsGroupBox">
-       <property name="title">
-        <string>Stimulation pulse parameters</string>
-       </property>
-       <layout class="QGridLayout" name="gridLayout_14">
-        <item row="0" column="0">
-         <widget class="QLabel" name="label_27">
-          <property name="text">
-           <string>Frequency (Hz)</string>
-          </property>
-         </widget>
-        </item>
-        <item row="0" column="1">
-         <widget class="QSpinBox" name="stimFrequencySpinBox">
-          <property name="minimum">
-           <number>1</number>
-          </property>
-          <property name="value">
-           <number>35</number>
-          </property>
-         </widget>
-        </item>
-       </layout>
-      </widget>
-     </item>
-     <item row="0" column="0">
-      <widget class="QGroupBox" name="stimUserParamsGroupBox">
-       <property name="title">
-        <string>Stimulation ON/FF (checked) / Proportional (unchecked)</string>
-       </property>
-       <property name="checkable">
-        <bool>true</bool>
-       </property>
-       <property name="checked">
-        <bool>false</bool>
-       </property>
-       <layout class="QGridLayout" name="gridLayout_10">
-        <item row="0" column="0">
-         <widget class="QLabel" name="label_16">
-          <property name="text">
-           <string>UP stim threshold (%)</string>
-          </property>
-         </widget>
-        </item>
-        <item row="1" column="1">
-         <widget class="QSpinBox" name="cursorDownStimThresholdSpinBox">
-          <property name="minimum">
-           <number>1</number>
-          </property>
-          <property name="value">
-           <number>99</number>
-          </property>
-         </widget>
-        </item>
-        <item row="5" column="0">
-         <widget class="QLabel" name="label_24">
-          <property name="text">
-           <string>Stimulation ON time (ms)</string>
-          </property>
-         </widget>
-        </item>
-        <item row="1" column="0">
-         <widget class="QLabel" name="label_19">
-          <property name="text">
-           <string>DOWN stim threshold (%)</string>
-          </property>
-         </widget>
-        </item>
-        <item row="3" column="1">
-         <widget class="QSpinBox" name="cursorLeftStimThresholdSpinBox">
-          <property name="minimum">
-           <number>1</number>
-          </property>
-          <property name="value">
-           <number>99</number>
-          </property>
-         </widget>
-        </item>
-        <item row="5" column="1">
-         <widget class="QSpinBox" name="stimOnTimeSpinBox">
-          <property name="maximum">
-           <number>10000</number>
-          </property>
-          <property name="singleStep">
-           <number>10</number>
-          </property>
-         </widget>
-        </item>
-        <item row="9" column="0">
-         <widget class="QLabel" name="label_28">
-          <property name="text">
-           <string>Stimulation OFF time (ms)</string>
-          </property>
-         </widget>
-        </item>
-        <item row="3" column="0">
-         <widget class="QLabel" name="label_21">
-          <property name="text">
-           <string>LEFT stim threshold (%)</string>
-          </property>
-         </widget>
-        </item>
-        <item row="2" column="0">
-         <widget class="QLabel" name="label_20">
-          <property name="text">
-           <string>RIGHT stim threshold (%)</string>
-          </property>
-         </widget>
-        </item>
-        <item row="9" column="1">
-         <widget class="QSpinBox" name="stimOffTimeSpinBox">
-          <property name="maximum">
-           <number>10000</number>
-          </property>
-          <property name="singleStep">
-           <number>10</number>
-          </property>
-         </widget>
-        </item>
-        <item row="2" column="1">
-         <widget class="QSpinBox" name="cursorRightStimThresholdSpinBox">
-          <property name="minimum">
-           <number>1</number>
-          </property>
-          <property name="value">
-           <number>99</number>
-          </property>
-         </widget>
-        </item>
-        <item row="0" column="1">
-         <widget class="QSpinBox" name="cursorUpStimThresholdSpinBox">
-          <property name="minimum">
-           <number>1</number>
-          </property>
-          <property name="value">
-           <number>99</number>
-          </property>
-         </widget>
-        </item>
-        <item row="4" column="1">
-         <spacer name="verticalSpacer">
-          <property name="orientation">
-           <enum>Qt::Orientation::Vertical</enum>
-          </property>
-          <property name="sizeType">
-           <enum>QSizePolicy::Policy::Preferred</enum>
-          </property>
-          <property name="sizeHint" stdset="0">
-           <size>
-            <width>20</width>
-            <height>20</height>
-           </size>
-          </property>
-         </spacer>
-        </item>
-       </layout>
-      </widget>
-     </item>
-     <item row="3" column="0">
-      <layout class="QVBoxLayout" name="verticalLayout"/>
      </item>
     </layout>
    </widget>
@@ -842,7 +570,7 @@
     <item row="0" column="0">
      <widget class="QLabel" name="label_8">
       <property name="text">
-       <string>FPS display reference:</string>
+       <string>FPS reference:</string>
       </property>
      </widget>
     </item>
@@ -883,7 +611,7 @@
     <item row="1" column="0">
      <widget class="QLabel" name="label_18">
       <property name="text">
-       <string>FPS display prediction:</string>
+       <string>FPS prediction:</string>
       </property>
      </widget>
     </item>
