"""Constants specific to the Cursor Interface utilities."""

TASKS = ["Rest", "Dorsiflexion", "Plantarflexion", "Inversion", "Eversion"]  # Define the tasks (movements)
DIRECTIONS = ["Rest", "Up", "Down", "Right", "Left"]  # Define the directions the user can select

# Cursor Interface Constants
CURSOR_SAMPLING_RATE = 60  # Hz - Rate at which cursor position is updated
CURSOR_STREAMING_RATE = 60  # Hz - Rate at which cursor positions are being transmitted

AXIS2TARGET_VALUES = {
    "Up": (0.0, 1.0),
    "Down": (0.0, -1.0),
    "Left": (-1.0, 0.0),
    "Right": (1.0, 0.0),
    "Rest": (0.0, 0.0),  # Added Rest for completeness, though movement won't occur
}

TARGET2AXIS_VALUES = {
    "Up": (0.0, 1.0),
    "Down": (0.0, -1.0),
    "Left": (-1.0, 0.0),
    "Right": (1.0, 0.0),
    "Rest": (0.0, 0.0),  # Added Rest for completeness, though movement won't occur
}

CURSOR_TASK2LABEL_MAP = {
    "Inactive": -1,
    "Rest": 0,
<<<<<<< HEAD
    "Dorsiflexion": 1,
    "Plantarflexion": 2,
    "Inversion": 3,
    "Eversion": 4,
}

CURSOR_LABEL2TASK_MAP = {
    -1: "No task",
    0: "Rest",
    1: "Dorsiflexion",
    2: "Plantarflexion",
    3: "Inversion",
    4: "Eversion",
=======
    "Up": 1,
    "Down": 2,
    "Right": 3,
    "Left": 4,
>>>>>>> ff1d6fee
}<|MERGE_RESOLUTION|>--- conflicted
+++ resolved
@@ -26,11 +26,10 @@
 CURSOR_TASK2LABEL_MAP = {
     "Inactive": -1,
     "Rest": 0,
-<<<<<<< HEAD
-    "Dorsiflexion": 1,
-    "Plantarflexion": 2,
-    "Inversion": 3,
-    "Eversion": 4,
+    "Up": 1,
+    "Down": 2,
+    "Right": 3,
+    "Left": 4,
 }
 
 CURSOR_LABEL2TASK_MAP = {
@@ -40,10 +39,4 @@
     2: "Plantarflexion",
     3: "Inversion",
     4: "Eversion",
-=======
-    "Up": 1,
-    "Down": 2,
-    "Right": 3,
-    "Left": 4,
->>>>>>> ff1d6fee
 }